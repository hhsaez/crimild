R"(

CRIMILD_GLSL_PRECISION_FLOAT_HIGH

struct Light {
   vec3 position;
   vec3 attenuation;
   vec3 direction;
   vec4 color;
   float outerCutoff;
   float innerCutoff;
   float exponent;
};

struct Material {
   vec4 ambient;
   vec4 diffuse;
   vec4 specular;
   float shininess;
   float emissive;
};

CRIMILD_GLSL_VARYING_IN vec4 vWorldVertex;
CRIMILD_GLSL_VARYING_IN vec3 vWorldNormal;
CRIMILD_GLSL_VARYING_IN vec3 vWorldTangent;
CRIMILD_GLSL_VARYING_IN vec3 vWorldBiTangent;
CRIMILD_GLSL_VARYING_IN vec3 vViewVec;
CRIMILD_GLSL_VARYING_IN vec2 vTextureCoord;
CRIMILD_GLSL_VARYING_IN vec4 vPosition;

uniform int uLightCount;
uniform Light uLights[ 4 ];
uniform Material uMaterial;

uniform sampler2D uColorMap;
uniform bool uUseColorMap;
uniform sampler2D uNormalMap;
uniform bool uUseNormalMap;
uniform sampler2D uSpecularMap;
uniform bool uUseSpecularMap;
uniform sampler2D uShadowMap;
uniform bool uUseShadowMap;

uniform float uLinearDepthConstant;

float unpack( vec4 color )
{
    const vec4 bitShifts = vec4(1.0,
                                1.0 / 255.0,
                                1.0 / (255.0 * 255.0),
                                1.0 / (255.0 * 255.0 * 255.0));
    return dot( color, bitShifts );
}

CRIMILD_GLSL_DECLARE_FRAGMENT_OUTPUT

void main( void )
{
    // vWorldNormal gets interpolated when passed to the fragment shader
    // we need to re-normalize it again
    vec3 normal = normalize( vWorldNormal );
    
    vec4 outColor = vec4(0.0);
    
    vec4 color = uUseColorMap ? CRIMILD_GLSL_FN_TEXTURE_2D( uColorMap, vTextureCoord ) : vec4( 1.0, 1.0, 1.0, 1.0 );
    color *= uMaterial.diffuse;
    if ( color.a == 0.0 ) {
        discard;
    }

    if ( uMaterial.emissive > 0.0 ) {
        outColor.rgb = color.rgb;
        outColor.a = 1.0;
        return;
    }

    if ( uLightCount == 0 ) {
        outColor = color;
        return;
    }
    
    vec4 specularColor = uUseSpecularMap ? CRIMILD_GLSL_FN_TEXTURE_2D( uSpecularMap, vTextureCoord ) : vec4( 1.0, 1.0, 1.0, 1.0 );
    specularColor *= uMaterial.specular;
    
    outColor.rgb = uMaterial.ambient.rgb;
    outColor.a = color.a;
    
    for ( int i = 0; i < 4; i++ ) {
        if ( i >= uLightCount ) {
            break;
        }
        
        vec3 lightVec = normalize( uLights[ i ].position - vWorldVertex.xyz );
        vec3 halfVector = -normalize( reflect( lightVec, vWorldNormal ) );
        
        if ( uUseNormalMap ) {
            vec3 temp;
            vec3 lightDir = lightVec;
            
<<<<<<< HEAD
            temp.x = dot( lightVec, vWorldTangent );
            temp.y = dot( lightVec, vWorldBiTangent );
            temp.z = dot( lightVec, vWorldNormal );
            lightVec = normalize( temp );
            
            temp.x = dot( halfVector, vWorldTangent );
            temp.y = dot( halfVector, vWorldBiTangent );
            temp.z = dot( halfVector, vWorldNormal );
            halfVector = normalize( temp );
                    
            normal = 2.0 * CRIMILD_GLSL_FN_TEXTURE_2D( uNormalMap, vTextureCoord ).xyz - 1.0;
            normal = normalize( normal );
=======
            vec3 lightVec = normalize( uLights[ i ].position - vWorldVertex.xyz );
            vec3 halfVector = -normalize( reflect( lightVec, vWorldNormal ) );
            vec3 eyeVector = normalize( vViewVec );
            
            if ( uUseNormalMap ) {
            	vec3 temp;
            	vec3 lightDir = lightVec;
                
                temp.x = dot( lightVec, vWorldTangent );
                temp.y = dot( lightVec, vWorldBiTangent );
                temp.z = dot( lightVec, vWorldNormal );
                lightVec = normalize( temp );
                
                temp.x = dot( halfVector, vWorldTangent );
                temp.y = dot( halfVector, vWorldBiTangent );
                temp.z = dot( halfVector, vWorldNormal );
                halfVector = normalize( temp );
                
                temp.x = dot( eyeVector, vWorldTangent );
                temp.y = dot( eyeVector, vWorldBiTangent );
                temp.z = dot( eyeVector, vWorldNormal );
                eyeVector = normalize( temp );
                        
                normal = 2.0 * texture( uNormalMap, vTextureCoord ).xyz - 1.0;
                normal = normalize( normal );
            }
            
            float l = dot( normal, lightVec );
            if ( l > 0.0 ) {
                float spotlight = 1.0;
                if ( ( uLights[ i ].direction.x != 0.0 ) || ( uLights[ i ].direction.y != 0.0 ) || ( uLights[ i ].direction.z != 0.0 ) ) {
                    spotlight = max( -dot( lightVec, uLights[ i ].direction ), 0.0 );
                    float spotlightFade = clamp( ( uLights[ i ].outerCutoff - spotlight ) / ( uLights[ i ].outerCutoff - uLights[ i ].innerCutoff ), 0.0, 1.0 );
                    spotlight = pow( spotlight * spotlightFade, uLights[ i ].exponent );
                }
                
                float s = pow( max( dot( halfVector, eyeVector ), 0.0 ), uMaterial.shininess );
                float d = distance( vWorldVertex.xyz, uLights[ i ].position );
                float a = 1.0 / ( uLights[ i ].attenuation.x + ( uLights[ i ].attenuation.y * d ) + ( uLights[ i ].attenuation.z * d * d ) );
                
                vFragColor.rgb += ( ( color.rgb * l ) + ( specularColor.rgb * s ) ) * uLights[ i ].color.rgb * a * spotlight;
            }
>>>>>>> 23993eba
        }
        
        float l = dot( normal, lightVec );
        if ( l > 0.0 ) {
            float spotlight = 1.0;
            if ( ( uLights[ i ].direction.x != 0.0 ) || ( uLights[ i ].direction.y != 0.0 ) || ( uLights[ i ].direction.z != 0.0 ) ) {
                spotlight = max( -dot( lightVec, uLights[ i ].direction ), 0.0 );
                float spotlightFade = clamp( ( uLights[ i ].outerCutoff - spotlight ) / ( uLights[ i ].outerCutoff - uLights[ i ].innerCutoff ), 0.0, 1.0 );
                spotlight = pow( spotlight * spotlightFade, uLights[ i ].exponent );
            }
            
            float s = pow( max( dot( halfVector, uUseNormalMap ? normal : vViewVec ), 0.0 ), uMaterial.shininess );
            float d = distance( vWorldVertex.xyz, uLights[ i ].position );
            float a = 1.0 / ( uLights[ i ].attenuation.x + ( uLights[ i ].attenuation.y * d ) + ( uLights[ i ].attenuation.z * d * d ) );
            
            outColor.rgb += ( ( color.rgb * l ) + ( specularColor.rgb * s ) ) * uLights[ i ].color.rgb * a * spotlight;
        }
    }
    
    if ( uUseShadowMap ) {
        vec3 depth = vPosition.xyz / vPosition.w;
        depth.z = length( vWorldVertex.xyz - uLights[ 0 ].position ) * uLinearDepthConstant;
        float shadow = 1.0;
        //depth.z *= 0.99;
        vec4 shadowColor = CRIMILD_GLSL_FN_TEXTURE_2D( uShadowMap, depth.xy );
        float shadowDepth = unpack( shadowColor );
        if ( depth.z > shadowDepth ) {
            shadow = 0.5;
        }
        
        outColor = clamp( vec4( outColor.rgb * shadow, outColor.a ), 0.0, 1.0 );
        outColor.a = 1.0;
    }
    
    CRIMILD_GLSL_FRAGMENT_OUTPUT = outColor;

}
)"<|MERGE_RESOLUTION|>--- conflicted
+++ resolved
@@ -92,12 +92,12 @@
         
         vec3 lightVec = normalize( uLights[ i ].position - vWorldVertex.xyz );
         vec3 halfVector = -normalize( reflect( lightVec, vWorldNormal ) );
+        vec3 eyeVector = normalize( vViewVec );
         
         if ( uUseNormalMap ) {
             vec3 temp;
             vec3 lightDir = lightVec;
             
-<<<<<<< HEAD
             temp.x = dot( lightVec, vWorldTangent );
             temp.y = dot( lightVec, vWorldBiTangent );
             temp.z = dot( lightVec, vWorldNormal );
@@ -107,53 +107,14 @@
             temp.y = dot( halfVector, vWorldBiTangent );
             temp.z = dot( halfVector, vWorldNormal );
             halfVector = normalize( temp );
+            
+            temp.x = dot( eyeVector, vWorldTangent );
+            temp.y = dot( eyeVector, vWorldBiTangent );
+            temp.z = dot( eyeVector, vWorldNormal );
+            eyeVector = normalize( temp );
                     
-            normal = 2.0 * CRIMILD_GLSL_FN_TEXTURE_2D( uNormalMap, vTextureCoord ).xyz - 1.0;
+            normal = 2.0 * texture( uNormalMap, vTextureCoord ).xyz - 1.0;
             normal = normalize( normal );
-=======
-            vec3 lightVec = normalize( uLights[ i ].position - vWorldVertex.xyz );
-            vec3 halfVector = -normalize( reflect( lightVec, vWorldNormal ) );
-            vec3 eyeVector = normalize( vViewVec );
-            
-            if ( uUseNormalMap ) {
-            	vec3 temp;
-            	vec3 lightDir = lightVec;
-                
-                temp.x = dot( lightVec, vWorldTangent );
-                temp.y = dot( lightVec, vWorldBiTangent );
-                temp.z = dot( lightVec, vWorldNormal );
-                lightVec = normalize( temp );
-                
-                temp.x = dot( halfVector, vWorldTangent );
-                temp.y = dot( halfVector, vWorldBiTangent );
-                temp.z = dot( halfVector, vWorldNormal );
-                halfVector = normalize( temp );
-                
-                temp.x = dot( eyeVector, vWorldTangent );
-                temp.y = dot( eyeVector, vWorldBiTangent );
-                temp.z = dot( eyeVector, vWorldNormal );
-                eyeVector = normalize( temp );
-                        
-                normal = 2.0 * texture( uNormalMap, vTextureCoord ).xyz - 1.0;
-                normal = normalize( normal );
-            }
-            
-            float l = dot( normal, lightVec );
-            if ( l > 0.0 ) {
-                float spotlight = 1.0;
-                if ( ( uLights[ i ].direction.x != 0.0 ) || ( uLights[ i ].direction.y != 0.0 ) || ( uLights[ i ].direction.z != 0.0 ) ) {
-                    spotlight = max( -dot( lightVec, uLights[ i ].direction ), 0.0 );
-                    float spotlightFade = clamp( ( uLights[ i ].outerCutoff - spotlight ) / ( uLights[ i ].outerCutoff - uLights[ i ].innerCutoff ), 0.0, 1.0 );
-                    spotlight = pow( spotlight * spotlightFade, uLights[ i ].exponent );
-                }
-                
-                float s = pow( max( dot( halfVector, eyeVector ), 0.0 ), uMaterial.shininess );
-                float d = distance( vWorldVertex.xyz, uLights[ i ].position );
-                float a = 1.0 / ( uLights[ i ].attenuation.x + ( uLights[ i ].attenuation.y * d ) + ( uLights[ i ].attenuation.z * d * d ) );
-                
-                vFragColor.rgb += ( ( color.rgb * l ) + ( specularColor.rgb * s ) ) * uLights[ i ].color.rgb * a * spotlight;
-            }
->>>>>>> 23993eba
         }
         
         float l = dot( normal, lightVec );
@@ -165,7 +126,7 @@
                 spotlight = pow( spotlight * spotlightFade, uLights[ i ].exponent );
             }
             
-            float s = pow( max( dot( halfVector, uUseNormalMap ? normal : vViewVec ), 0.0 ), uMaterial.shininess );
+            float s = pow( max( dot( halfVector, eyeVector ), 0.0 ), uMaterial.shininess );
             float d = distance( vWorldVertex.xyz, uLights[ i ].position );
             float a = 1.0 / ( uLights[ i ].attenuation.x + ( uLights[ i ].attenuation.y * d ) + ( uLights[ i ].attenuation.z * d * d ) );
             
