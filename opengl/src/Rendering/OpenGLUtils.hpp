--- conflicted
+++ resolved
@@ -34,25 +34,19 @@
 #ifdef CRIMILD_PLATFORM_DESKTOP
     #define GLEW_STATIC 1
     #include <GL/glew.h>
-<<<<<<< HEAD
-    #include <GLFW/glfw3.h>
+    #if defined( CRIMILD_ENABLE_GLEW )
+        #include <GLFW/glfw3.h>
+    #elif defined( CRIMILD_PLATFORM_WIN32 )
+		#include <GL/gl.h>
+	#else
+        #include <OpenGL/gl.h>
+		#include <OpenGL/glext.h>
+	#endif
 #elif defined( CRIMILD_PLATFORM_EMSCRIPTEN )
     #include <GLES3/gl3.h>
-#elif __APPLE__
+#elif defined( __APPLE__ )
     #import <OpenGLES/ES3/gl.h>
     #import <OpenGLES/ES3/glext.h>
-=======
-    #ifdef CRIMILD_ENABLE_GLEW
-        #include <GLFW/glfw3.h>
-    #else
-		#if defined( CRIMILD_PLATFORM_WIN32 )
-			#include <GL/gl.h>
-		#else
-			#include <OpenGL/gl.h>
-			#include <OpenGL/glext.h>
-		#endif
-    #endif
->>>>>>> 954cb8cd
 #else
     #include <GLES2/gl2.h>
 #endif
