/*
 * Copyright (c) 2013, Hernan Saez
 * All rights reserved.
 * 
 * Redistribution and use in source and binary forms, with or without
 * modification, are permitted provided that the following conditions are met:
 *     * Redistributions of source code must retain the above copyright
 *       notice, this list of conditions and the following disclaimer.
 *     * Redistributions in binary form must reproduce the above copyright
 *       notice, this list of conditions and the following disclaimer in the
 *       documentation and/or other materials provided with the distribution.
 *     * Neither the name of the <organization> nor the
 *       names of its contributors may be used to endorse or promote products
 *       derived from this software without specific prior written permission.
 * 
 * THIS SOFTWARE IS PROVIDED BY THE COPYRIGHT HOLDERS AND CONTRIBUTORS "AS IS" AND
 * ANY EXPRESS OR IMPLIED WARRANTIES, INCLUDING, BUT NOT LIMITED TO, THE IMPLIED
 * WARRANTIES OF MERCHANTABILITY AND FITNESS FOR A PARTICULAR PURPOSE ARE
 * DISCLAIMED. IN NO EVENT SHALL <COPYRIGHT HOLDER> BE LIABLE FOR ANY
 * DIRECT, INDIRECT, INCIDENTAL, SPECIAL, EXEMPLARY, OR CONSEQUENTIAL DAMAGES
 * (INCLUDING, BUT NOT LIMITED TO, PROCUREMENT OF SUBSTITUTE GOODS OR SERVICES;
 * LOSS OF USE, DATA, OR PROFITS; OR BUSINESS INTERRUPTION) HOWEVER CAUSED AND
 * ON ANY THEORY OF LIABILITY, WHETHER IN CONTRACT, STRICT LIABILITY, OR TORT
 * (INCLUDING NEGLIGENCE OR OTHERWISE) ARISING IN ANY WAY OUT OF THE USE OF THIS
 * SOFTWARE, EVEN IF ADVISED OF THE POSSIBILITY OF SUCH DAMAGE.
 */

#include "GLSimulation.hpp"

#include "Systems/WindowSystem.hpp"
#include "Systems/InputSystem.hpp"

#include "Tasks/WindowTask.hpp"
#include "Tasks/UpdateTimeTask.hpp"
#include "Tasks/UpdateInputStateTask.hpp"
#include "Tasks/UpdateSceneAndPhysicsTask.hpp"

#include "Rendering/GL3/Renderer.hpp"

#include <Crimild_Scripting.hpp>

using namespace crimild;
using namespace crimild::scripting;

#ifdef CRIMILD_ENABLE_PHYSICS
#include <Crimild_Physics.hpp>
#endif

GLSimulation::GLSimulation( std::string name, int argc, char **argv )
	: Simulation( name, argc, argv )
{
	// _window = nullptr;
	
	if ( !glfwInit() ) {
		Log::Error << "Cannot start GLFW: glfwInit failed" << Log::End;
		throw RuntimeException( "Cannot start GLFW: glwfInit failed!" );
	}

	 loadSettings();
	// init();

    addSystem( crimild::alloc< WindowSystem >() );
    addSystem( crimild::alloc< InputSystem >() );

//    addTask( crimild::alloc< UpdateTimeTask >( Simulation::Priorities::LOWEST_PRIORITY ) );
//    addTask( crimild::alloc< UpdateInputStateTask >( Simulation::Priorities::HIGHEST_PRIORITY ) );
    
    setRenderer( crimild::alloc< gl3::Renderer >() );
}

GLSimulation::~GLSimulation( void )
{
	glfwTerminate();
}

void GLSimulation::start( void ) 
{
	Simulation::start();
	/*
    getMainLoop()->startTask( crimild::alloc< WindowTask >( Simulation::Priorities::LOWEST_PRIORITY, _window ) );
	getMainLoop()->startTask( crimild::alloc< BeginRenderTask >( Priorities::BEGIN_RENDER_PRIORITY ) );
	getMainLoop()->startTask( crimild::alloc< RenderSceneTask >( Priorities::RENDER_SCENE_PRIORITY ) );
	getMainLoop()->startTask( crimild::alloc< EndRenderTask >( Priorities::END_RENDER_PRIORITY ) );
	getMainLoop()->startTask( crimild::alloc< UpdateInputStateTask >( Simulation::Priorities::HIGHEST_PRIORITY, _window ) );
	
    getSimulationLoop()->startTask( crimild::alloc< DispatchMessagesTask >( Priorities::HIGHEST_PRIORITY ) );
	getSimulationLoop()->startTask( crimild::alloc< UpdateTimeTask >( Simulation::Priorities::LOWEST_PRIORITY ) );
    getSimulationLoop()->startTask( crimild::alloc< UpdateSceneAndPhysicsTask >( Priorities::UPDATE_SCENE_PRIORITY ) );
    getSimulationLoop()->startTask( crimild::alloc< ComputeRenderQueueTask >( Priorities::RENDER_SCENE_PRIORITY ) );
    */
}

void GLSimulation::loadSettings( void )
{
	ScriptContext context;
	if ( context.load( FileSystem::getInstance().pathForResource( "crimild.lua" ) ) ) {
		getSettings().add( "video.width", context.eval< int >( "video.width"  ) );
		getSettings().add( "video.height", context.eval< int >( "video.height"  ) );
		getSettings().add( "video.fullscreen", context.eval< bool >( "video.fullscreen" ) );
		
		getSettings().add( "video.clearColor.r", context.eval< float >( "video.clearColor.r"  ) );
		getSettings().add( "video.clearColor.g", context.eval< float >( "video.clearColor.g"  ) );
		getSettings().add( "video.clearColor.b", context.eval< float >( "video.clearColor.b"  ) );
		getSettings().add( "video.clearColor.a", context.eval< float >( "video.clearColor.a"  ) );

		getSettings().add( "physics.gravity.x", context.eval< float >( "physics.gravity.x"  ) );
		getSettings().add( "physics.gravity.y", context.eval< float >( "physics.gravity.y"  ) );
		getSettings().add( "physics.gravity.z", context.eval< float >( "physics.gravity.z"  ) );
	}
}

void GLSimulation::init( void )
{
    /*
	int width = getSettings().get( "video.width", 1024 );
	int height = getSettings().get( "video.height", 768 );
	float r = getSettings().get( "video.clearColor.r", 0.0f );
	float g = getSettings().get( "video.clearColor.g", 0.0f );
	float b = getSettings().get( "video.clearColor.b", 0.0f );
	float a = getSettings().get( "video.clearColor.a", 0.0f );
<<<<<<< HEAD
	bool fullscreen = getSettings().get< bool >( "video.fullscreen", false );
=======
	bool fullscreen = getSettings().get( "video.fullscreen", false );
     */
>>>>>>> 77530888

	/*
	glfwWindowHint( GLFW_CONTEXT_VERSION_MAJOR, 3 );
	glfwWindowHint( GLFW_CONTEXT_VERSION_MINOR, 2 );
	glfwWindowHint( GLFW_OPENGL_FORWARD_COMPAT, GL_TRUE );
	glfwWindowHint( GLFW_OPENGL_PROFILE, GLFW_OPENGL_CORE_PROFILE );
    glfwWindowHint( GLFW_RESIZABLE, GL_FALSE );
    glfwWindowHint( GLFW_DEPTH_BITS, 32 );
    // glfwWindowHint( GLFW_DOUBLEBUFFER, GL_TRUE );

	_window = glfwCreateWindow( width, height, getName().c_str(), fullscreen ? glfwGetPrimaryMonitor() : NULL, NULL );
	if ( _window == nullptr ) {
		Log::Error << "Cannot create window" << Log::End;
		glfwTerminate();
		throw new RuntimeException( "Cannot create window" );
	}

  	glfwMakeContextCurrent( _window );

    */
    /*
    // int framebufferWidth, framebufferHeight;
    int framebufferWidth = width;
    int framebufferHeight = height;
	// glfwGetFramebufferSize( _window, &framebufferWidth, &framebufferHeight);

    auto screenBuffer = crimild::alloc< FrameBufferObject >( framebufferWidth, framebufferHeight );
	// screenBuffer->setClearColor( RGBAColorf( r, g, b, a ) );
    setRenderer( crimild::alloc< gl3::Renderer >( screenBuffer ) );
    */
}
<|MERGE_RESOLUTION|>--- conflicted
+++ resolved
@@ -118,12 +118,8 @@
 	float g = getSettings().get( "video.clearColor.g", 0.0f );
 	float b = getSettings().get( "video.clearColor.b", 0.0f );
 	float a = getSettings().get( "video.clearColor.a", 0.0f );
-<<<<<<< HEAD
 	bool fullscreen = getSettings().get< bool >( "video.fullscreen", false );
-=======
-	bool fullscreen = getSettings().get( "video.fullscreen", false );
      */
->>>>>>> 77530888
 
 	/*
 	glfwWindowHint( GLFW_CONTEXT_VERSION_MAJOR, 3 );
