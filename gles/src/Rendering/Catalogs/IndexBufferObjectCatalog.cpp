--- conflicted
+++ resolved
@@ -26,9 +26,6 @@
  */
 
 #include "IndexBufferObjectCatalog.hpp"
-<<<<<<< HEAD
-#include "Utils.hpp"
-=======
 
 #ifdef __APPLE__
 #import <OpenGLES/ES3/gl.h>
@@ -37,7 +34,6 @@
 #include <GLES2/gl2.h>
 #include <GLES2/gl2ext.h>
 #endif
->>>>>>> 77530888
 
 using namespace crimild;
 
