--- conflicted
+++ resolved
@@ -44,13 +44,10 @@
 	class DeferredRenderPass : public RenderPass {
         CRIMILD_DISALLOW_COPY_AND_ASSIGN( DeferredRenderPass )
         
-    protected:
-		DeferredRenderPass( void );
-        
 	public:
+        DeferredRenderPass( void );
 		virtual ~DeferredRenderPass( void );
         
-<<<<<<< HEAD
         virtual void render( RendererPtr const &renderer, RenderQueuePtr const &renderQueue, CameraPtr const &camera );
         
         bool isDebugModeEnabled( void ) const { return _debugModeEnabled; }
@@ -58,40 +55,6 @@
         
     private:
         void computeShadowMaps( RendererPtr const &renderer, RenderQueuePtr const &renderQueue, CameraPtr const &camera );
-=======
-        virtual void render( Renderer *renderer, RenderQueue *renderQueue, Camera *camera );
-        
-    public:
-        void setGBufferProgram( ShaderProgram *program ) { _gBufferProgram = program; }
-        ShaderProgram *getGBufferProgram( void ) { return _gBufferProgram.get(); }
-        
-        void setGBufferCompositionProgram( ShaderProgram *program ) { _gBufferCompositionProgram = program; }
-        ShaderProgram *getGBufferCompositionProgram( void ) { return _gBufferCompositionProgram.get(); }
-        
-    private:
-        void buildAccumBuffer( int width, int heigth );
-        
-        void buildGBuffer( int width, int height );
-        void renderToGBuffer( Renderer *renderer, RenderQueue *renderQueue, Camera *camera );
-        
-        void buildFrameBuffer( int width, int height );
-        void composeFrame( Renderer *renderer, RenderQueue *renderQueue, Camera *camera );
-        
-        void renderTranslucentObjects( Renderer *renderer, RenderQueue *renderQueue, Camera *camera );
-        
-        void computeShadowMaps( Renderer *renderer, RenderQueue *renderQueue, Camera *camera );
-        
-    private:
-        Pointer< ShaderProgram > _gBufferProgram;
-        Pointer< ShaderProgram > _gBufferCompositionProgram;
-        
-        Pointer< FrameBufferObject > _gBuffer;
-        Pointer< Texture > _gBufferDepthOutput;
-        Pointer< Texture > _gBufferPositionOutput;
-        Pointer< Texture > _gBufferNormalOutput;
-        Pointer< Texture > _gBufferColorOutput;
-        Pointer< Texture > _gBufferEmissiveOutput;
->>>>>>> d0d44992
         
         void renderToGBuffer( RendererPtr const &renderer, RenderQueuePtr const &renderQueue, CameraPtr const &camera );
         void composeFrame( RendererPtr const &renderer, RenderQueuePtr const &renderQueue, CameraPtr const &camera );
